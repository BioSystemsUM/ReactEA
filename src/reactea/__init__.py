import warnings
from pathlib import Path
from typing import Union

from rdkit import RDLogger

from reactea.case_studies import CaseStudy
from reactea.io_streams import Loaders, Writers
from reactea.optimization.jmetal.ea import ChemicalEA
from reactea.wrappers import case_study_wrapper, evaluation_functions_wrapper

<<<<<<< HEAD
__version__ = '1.0.0'

ROOT_DIR = os.path.dirname(__file__)

=======
>>>>>>> 6457b4c5

def run_reactea(configs_path: Union[str, dict],
                case_study: CaseStudy,
                ignore_rdkit_logs: bool = True,
                ignore_warnings: bool = True):
    if ignore_rdkit_logs:
        RDLogger.DisableLog("rdApp.*")

    if ignore_warnings:
        warnings.filterwarnings("ignore")

    configs_path = Path(configs_path)
    if configs_path.exists():
        configs = Loaders.get_config_from_yaml(configs_path)
    elif isinstance(configs_path, dict):
        configs = configs_path
    else:
        raise FileNotFoundError(f"Config file {configs_path} not found.")

    # set up output folder
    output_folder = Path(configs['output_dir']) / configs['algorithm']
    configs['output_dir'] = output_folder

    # initialize population and initialize population smiles
    init_pop, init_pop_smiles = Loaders.initialize_population(configs)

    # set up objective
    objective = case_study.objective

    # initialize reaction rules
    reaction_rules = Loaders.initialize_rules()

    # set up folders
    Writers.set_up_folders(output_folder)

    # initialize objectives
    problem = objective()

    # Initialize EA
    ea = ChemicalEA(configs['algorithm'],
                    problem,
                    initial_population=init_pop,
                    reaction_rules=reaction_rules,
                    max_generations=configs['generations'],
                    visualizer=False,
                    configs=configs)

    # Run EA
    final_pop = ea.run()

    # Save population
    Writers.save_final_pop(final_pop, configs, case_study.feval_names())
    # Save Transformations
    Writers.save_intermediate_transformations(final_pop, configs)

    # save configs
    Writers.save_configs(configs)<|MERGE_RESOLUTION|>--- conflicted
+++ resolved
@@ -9,13 +9,8 @@
 from reactea.optimization.jmetal.ea import ChemicalEA
 from reactea.wrappers import case_study_wrapper, evaluation_functions_wrapper
 
-<<<<<<< HEAD
 __version__ = '1.0.0'
 
-ROOT_DIR = os.path.dirname(__file__)
-
-=======
->>>>>>> 6457b4c5
 
 def run_reactea(configs_path: Union[str, dict],
                 case_study: CaseStudy,
